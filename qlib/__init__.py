# Copyright (c) Microsoft Corporation.
# Licensed under the MIT License.


__version__ = "0.6.1.99"


import os
import yaml
import logging
import platform
import subprocess

<<<<<<< HEAD
from .utils import can_use_cache, init_instance_by_config, check_qlib_data
from .workflow.utils import experiment_exit_handler
=======
>>>>>>> bcc47aa4

# init qlib
def init(default_conf="client", **kwargs):
    from .config import C
    from .log import get_module_logger
    from .data.cache import H

    H.clear()

    # FIXME: this logger ignored the level in config
    logger = get_module_logger("Initialization", level=logging.INFO)

    C.set(default_conf, **kwargs)

    # check path if server/local
    if C.get_uri_type() == C.LOCAL_URI:
        if not os.path.exists(C["provider_uri"]):
            if C["auto_mount"]:
                logger.error(
                    f"Invalid provider uri: {C['provider_uri']}, please check if a valid provider uri has been set. This path does not exist."
                )
            else:
                logger.warning(f"auto_path is False, please make sure {C['mount_path']} is mounted")
    elif C.get_uri_type() == C.NFS_URI:
        _mount_nfs_uri(C)
    else:
        raise NotImplementedError(f"This type of URI is not supported")

    if "flask_server" in C:
        logger.info(f"flask_server={C['flask_server']}, flask_port={C['flask_port']}")

    C.register()

<<<<<<< HEAD
    if "flask_server" in C:
        LOG.info(f"flask_server={C['flask_server']}, flask_port={C['flask_port']}")

    # set up QlibRecorder
    exp_manager = init_instance_by_config(C["exp_manager"])
    qr = QlibRecorder(exp_manager)
    R.register(qr)
    # clean up experiment when python program ends
    experiment_exit_handler()
    check_qlib_data(C)
=======
    logger.info("qlib successfully initialized based on %s settings." % default_conf)
    logger.info(f"data_path={C.get_data_path()}")
>>>>>>> bcc47aa4


def _mount_nfs_uri(C):
    from .log import get_module_logger

    LOG = get_module_logger("mount nfs", level=logging.INFO)

    # FIXME: the C["provider_uri"] is modified in this function
    # If it is not modified, we can pass only  provider_uri or mount_path instead of C
    mount_command = "sudo mount.nfs %s %s" % (C["provider_uri"], C["mount_path"])
    # If the provider uri looks like this 172.23.233.89//data/csdesign'
    # It will be a nfs path. The client provider will be used
    if not C["auto_mount"]:
        if not os.path.exists(C["mount_path"]):
            raise FileNotFoundError(
                f"Invalid mount path: {C['mount_path']}! Please mount manually: {mount_command} or Set init parameter `auto_mount=True`"
            )
    else:
        # Judging system type
        sys_type = platform.system()
        if "win" in sys_type.lower():
            # system: window
            exec_result = os.popen("mount -o anon %s %s" % (C["provider_uri"], C["mount_path"] + ":"))
            result = exec_result.read()
            if "85" in result:
                LOG.warning("already mounted or window mount path already exists")
            elif "53" in result:
                raise OSError("not find network path")
            elif "error" in result or "错误" in result:
                raise OSError("Invalid mount path")
            elif C["provider_uri"] in result:
                LOG.info("window success mount..")
            else:
                raise OSError(f"unknown error: {result}")

            # config mount path
            C["mount_path"] = C["mount_path"] + ":\\"
        else:
            # system: linux/Unix/Mac
            # check mount
            _remote_uri = C["provider_uri"]
            _remote_uri = _remote_uri[:-1] if _remote_uri.endswith("/") else _remote_uri
            _mount_path = C["mount_path"]
            _mount_path = _mount_path[:-1] if _mount_path.endswith("/") else _mount_path
            _check_level_num = 2
            _is_mount = False
            while _check_level_num:
                with subprocess.Popen(
                    'mount | grep "{}"'.format(_remote_uri),
                    shell=True,
                    stdout=subprocess.PIPE,
                    stderr=subprocess.STDOUT,
                ) as shell_r:
                    _command_log = shell_r.stdout.readlines()
                if len(_command_log) > 0:
                    for _c in _command_log:
                        _temp_mount = _c.decode("utf-8").split(" ")[2]
                        _temp_mount = _temp_mount[:-1] if _temp_mount.endswith("/") else _temp_mount
                        if _temp_mount == _mount_path:
                            _is_mount = True
                            break
                if _is_mount:
                    break
                _remote_uri = "/".join(_remote_uri.split("/")[:-1])
                _mount_path = "/".join(_mount_path.split("/")[:-1])
                _check_level_num -= 1

            if not _is_mount:
                try:
                    os.makedirs(C["mount_path"], exist_ok=True)
                except Exception:
                    raise OSError(
                        f"Failed to create directory {C['mount_path']}, please create {C['mount_path']} manually!"
                    )

                # check nfs-common
                command_res = os.popen("dpkg -l | grep nfs-common")
                command_res = command_res.readlines()
                if not command_res:
                    raise OSError("nfs-common is not found, please install it by execute: sudo apt install nfs-common")
                # manually mount
                command_status = os.system(mount_command)
                if command_status == 256:
                    raise OSError(
                        f"mount {C['provider_uri']} on {C['mount_path']} error! Needs SUDO! Please mount manually: {mount_command}"
                    )
                elif command_status == 32512:
                    # LOG.error("Command error")
                    raise OSError(f"mount {C['provider_uri']} on {C['mount_path']} error! Command error")
                elif command_status == 0:
                    LOG.info("Mount finished")
            else:
                LOG.warning(f"{_remote_uri} on {_mount_path} is already mounted")


def init_from_yaml_conf(conf_path, **kwargs):
    """init_from_yaml_conf

    :param conf_path: A path to the qlib config in yml format
    """

    with open(conf_path) as f:
        config = yaml.load(f, Loader=yaml.FullLoader)
    config.update(kwargs)
    default_conf = config.pop("default_conf", "client")
    init(default_conf, **config)<|MERGE_RESOLUTION|>--- conflicted
+++ resolved
@@ -11,11 +11,6 @@
 import platform
 import subprocess
 
-<<<<<<< HEAD
-from .utils import can_use_cache, init_instance_by_config, check_qlib_data
-from .workflow.utils import experiment_exit_handler
-=======
->>>>>>> bcc47aa4
 
 # init qlib
 def init(default_conf="client", **kwargs):
@@ -44,26 +39,12 @@
     else:
         raise NotImplementedError(f"This type of URI is not supported")
 
+    C.register()
+
     if "flask_server" in C:
         logger.info(f"flask_server={C['flask_server']}, flask_port={C['flask_port']}")
-
-    C.register()
-
-<<<<<<< HEAD
-    if "flask_server" in C:
-        LOG.info(f"flask_server={C['flask_server']}, flask_port={C['flask_port']}")
-
-    # set up QlibRecorder
-    exp_manager = init_instance_by_config(C["exp_manager"])
-    qr = QlibRecorder(exp_manager)
-    R.register(qr)
-    # clean up experiment when python program ends
-    experiment_exit_handler()
-    check_qlib_data(C)
-=======
     logger.info("qlib successfully initialized based on %s settings." % default_conf)
     logger.info(f"data_path={C.get_data_path()}")
->>>>>>> bcc47aa4
 
 
 def _mount_nfs_uri(C):
